/*
 * This is a module which is used for logging packets to userspace via
 * nfetlink.
 *
 * (C) 2005 by Harald Welte <laforge@netfilter.org>
 *
 * Based on the old ipv4-only ipt_ULOG.c:
 * (C) 2000-2004 by Harald Welte <laforge@netfilter.org>
 *
 * This program is free software; you can redistribute it and/or modify
 * it under the terms of the GNU General Public License version 2 as
 * published by the Free Software Foundation.
 */
#include <linux/module.h>
#include <linux/skbuff.h>
#include <linux/init.h>
#include <linux/ip.h>
#include <linux/ipv6.h>
#include <linux/netdevice.h>
#include <linux/netfilter.h>
#include <linux/netlink.h>
#include <linux/netfilter/nfnetlink.h>
#include <linux/netfilter/nfnetlink_log.h>
#include <linux/spinlock.h>
#include <linux/sysctl.h>
#include <linux/proc_fs.h>
#include <linux/security.h>
#include <linux/list.h>
#include <linux/jhash.h>
#include <linux/random.h>
#include <linux/slab.h>
#include <net/sock.h>
#include <net/netfilter/nf_log.h>
#include <net/netfilter/nfnetlink_log.h>

#include <linux/atomic.h>

#ifdef CONFIG_BRIDGE_NETFILTER
#include "../bridge/br_private.h"
#endif

#define NFULNL_NLBUFSIZ_DEFAULT	NLMSG_GOODSIZE
#define NFULNL_TIMEOUT_DEFAULT 	100	/* every second */
#define NFULNL_QTHRESH_DEFAULT 	100	/* 100 packets */
#define NFULNL_COPY_RANGE_MAX	0xFFFF	/* max packet size is limited by 16-bit struct nfattr nfa_len field */

#define PRINTR(x, args...)	do { if (net_ratelimit()) \
				     printk(x, ## args); } while (0);

struct nfulnl_instance {
	struct hlist_node hlist;	/* global list of instances */
	spinlock_t lock;
	atomic_t use;			/* use count */

	unsigned int qlen;		/* number of nlmsgs in skb */
	struct sk_buff *skb;		/* pre-allocatd skb */
	struct timer_list timer;
	struct user_namespace *peer_user_ns;	/* User namespace of the peer process */
	int peer_portid;			/* PORTID of the peer process */

	/* configurable parameters */
	unsigned int flushtimeout;	/* timeout until queue flush */
	unsigned int nlbufsiz;		/* netlink buffer allocation size */
	unsigned int qthreshold;	/* threshold of the queue */
	u_int32_t copy_range;
	u_int32_t seq;			/* instance-local sequential counter */
	u_int16_t group_num;		/* number of this queue */
	u_int16_t flags;
	u_int8_t copy_mode;
	struct rcu_head rcu;
};

static DEFINE_SPINLOCK(instances_lock);
static atomic_t global_seq;

#define INSTANCE_BUCKETS	16
static struct hlist_head instance_table[INSTANCE_BUCKETS];
static unsigned int hash_init;

static inline u_int8_t instance_hashfn(u_int16_t group_num)
{
	return ((group_num & 0xff) % INSTANCE_BUCKETS);
}

static struct nfulnl_instance *
__instance_lookup(u_int16_t group_num)
{
	struct hlist_head *head;
	struct hlist_node *pos;
	struct nfulnl_instance *inst;

	head = &instance_table[instance_hashfn(group_num)];
	hlist_for_each_entry_rcu(inst, pos, head, hlist) {
		if (inst->group_num == group_num)
			return inst;
	}
	return NULL;
}

static inline void
instance_get(struct nfulnl_instance *inst)
{
	atomic_inc(&inst->use);
}

static struct nfulnl_instance *
instance_lookup_get(u_int16_t group_num)
{
	struct nfulnl_instance *inst;

	rcu_read_lock_bh();
	inst = __instance_lookup(group_num);
	if (inst && !atomic_inc_not_zero(&inst->use))
		inst = NULL;
	rcu_read_unlock_bh();

	return inst;
}

static void nfulnl_instance_free_rcu(struct rcu_head *head)
{
	kfree(container_of(head, struct nfulnl_instance, rcu));
	module_put(THIS_MODULE);
}

static void
instance_put(struct nfulnl_instance *inst)
{
	if (inst && atomic_dec_and_test(&inst->use))
		call_rcu_bh(&inst->rcu, nfulnl_instance_free_rcu);
}

static void nfulnl_timer(unsigned long data);

static struct nfulnl_instance *
instance_create(u_int16_t group_num, int portid, struct user_namespace *user_ns)
{
	struct nfulnl_instance *inst;
	int err;

	spin_lock_bh(&instances_lock);
	if (__instance_lookup(group_num)) {
		err = -EEXIST;
		goto out_unlock;
	}

	inst = kzalloc(sizeof(*inst), GFP_ATOMIC);
	if (!inst) {
		err = -ENOMEM;
		goto out_unlock;
	}

	if (!try_module_get(THIS_MODULE)) {
		kfree(inst);
		err = -EAGAIN;
		goto out_unlock;
	}

	INIT_HLIST_NODE(&inst->hlist);
	spin_lock_init(&inst->lock);
	/* needs to be two, since we _put() after creation */
	atomic_set(&inst->use, 2);

	setup_timer(&inst->timer, nfulnl_timer, (unsigned long)inst);

	inst->peer_user_ns = user_ns;
	inst->peer_portid = portid;
	inst->group_num = group_num;

	inst->qthreshold 	= NFULNL_QTHRESH_DEFAULT;
	inst->flushtimeout 	= NFULNL_TIMEOUT_DEFAULT;
	inst->nlbufsiz 		= NFULNL_NLBUFSIZ_DEFAULT;
	inst->copy_mode 	= NFULNL_COPY_PACKET;
	inst->copy_range 	= NFULNL_COPY_RANGE_MAX;

	hlist_add_head_rcu(&inst->hlist,
		       &instance_table[instance_hashfn(group_num)]);

	spin_unlock_bh(&instances_lock);

	return inst;

out_unlock:
	spin_unlock_bh(&instances_lock);
	return ERR_PTR(err);
}

static void __nfulnl_flush(struct nfulnl_instance *inst);

/* called with BH disabled */
static void
__instance_destroy(struct nfulnl_instance *inst)
{
	/* first pull it out of the global list */
	hlist_del_rcu(&inst->hlist);

	/* then flush all pending packets from skb */

	spin_lock(&inst->lock);

	/* lockless readers wont be able to use us */
	inst->copy_mode = NFULNL_COPY_DISABLED;

	if (inst->skb)
		__nfulnl_flush(inst);
	spin_unlock(&inst->lock);

	/* and finally put the refcount */
	instance_put(inst);
}

static inline void
instance_destroy(struct nfulnl_instance *inst)
{
	spin_lock_bh(&instances_lock);
	__instance_destroy(inst);
	spin_unlock_bh(&instances_lock);
}

static int
nfulnl_set_mode(struct nfulnl_instance *inst, u_int8_t mode,
		  unsigned int range)
{
	int status = 0;

	spin_lock_bh(&inst->lock);

	switch (mode) {
	case NFULNL_COPY_NONE:
	case NFULNL_COPY_META:
		inst->copy_mode = mode;
		inst->copy_range = 0;
		break;

	case NFULNL_COPY_PACKET:
		inst->copy_mode = mode;
		inst->copy_range = min_t(unsigned int,
					 range, NFULNL_COPY_RANGE_MAX);
		break;

	default:
		status = -EINVAL;
		break;
	}

	spin_unlock_bh(&inst->lock);

	return status;
}

static int
nfulnl_set_nlbufsiz(struct nfulnl_instance *inst, u_int32_t nlbufsiz)
{
	int status;

	spin_lock_bh(&inst->lock);
	if (nlbufsiz < NFULNL_NLBUFSIZ_DEFAULT)
		status = -ERANGE;
	else if (nlbufsiz > 131072)
		status = -ERANGE;
	else {
		inst->nlbufsiz = nlbufsiz;
		status = 0;
	}
	spin_unlock_bh(&inst->lock);

	return status;
}

static int
nfulnl_set_timeout(struct nfulnl_instance *inst, u_int32_t timeout)
{
	spin_lock_bh(&inst->lock);
	inst->flushtimeout = timeout;
	spin_unlock_bh(&inst->lock);

	return 0;
}

static int
nfulnl_set_qthresh(struct nfulnl_instance *inst, u_int32_t qthresh)
{
	spin_lock_bh(&inst->lock);
	inst->qthreshold = qthresh;
	spin_unlock_bh(&inst->lock);

	return 0;
}

static int
nfulnl_set_flags(struct nfulnl_instance *inst, u_int16_t flags)
{
	spin_lock_bh(&inst->lock);
	inst->flags = flags;
	spin_unlock_bh(&inst->lock);

	return 0;
}

static struct sk_buff *
nfulnl_alloc_skb(unsigned int inst_size, unsigned int pkt_size)
{
	struct sk_buff *skb;
	unsigned int n;

	/* alloc skb which should be big enough for a whole multipart
	 * message.  WARNING: has to be <= 128k due to slab restrictions */

	n = max(inst_size, pkt_size);
	skb = alloc_skb(n, GFP_ATOMIC);
	if (!skb) {
		if (n > pkt_size) {
			/* try to allocate only as much as we need for current
			 * packet */

			skb = alloc_skb(pkt_size, GFP_ATOMIC);
			if (!skb)
				pr_err("nfnetlink_log: can't even alloc %u bytes\n",
				       pkt_size);
		}
	}

	return skb;
}

static int
__nfulnl_send(struct nfulnl_instance *inst)
{
	int status = -1;

	if (inst->qlen > 1) {
		struct nlmsghdr *nlh = nlmsg_put(inst->skb, 0, 0,
						 NLMSG_DONE,
						 sizeof(struct nfgenmsg),
						 0);
		if (!nlh)
			goto out;
	}
	status = nfnetlink_unicast(inst->skb, &init_net, inst->peer_portid,
				   MSG_DONTWAIT);

	inst->qlen = 0;
	inst->skb = NULL;
out:
	return status;
}

static void
__nfulnl_flush(struct nfulnl_instance *inst)
{
	/* timer holds a reference */
	if (del_timer(&inst->timer))
		instance_put(inst);
	if (inst->skb)
		__nfulnl_send(inst);
}

static void
nfulnl_timer(unsigned long data)
{
	struct nfulnl_instance *inst = (struct nfulnl_instance *)data;

	spin_lock_bh(&inst->lock);
	if (inst->skb)
		__nfulnl_send(inst);
	spin_unlock_bh(&inst->lock);
	instance_put(inst);
}

/* This is an inline function, we don't really care about a long
 * list of arguments */
static inline int
__build_packet_message(struct nfulnl_instance *inst,
			const struct sk_buff *skb,
			unsigned int data_len,
			u_int8_t pf,
			unsigned int hooknum,
			const struct net_device *indev,
			const struct net_device *outdev,
			const char *prefix, unsigned int plen)
{
	struct nfulnl_msg_packet_hdr pmsg;
	struct nlmsghdr *nlh;
	struct nfgenmsg *nfmsg;
	sk_buff_data_t old_tail = inst->skb->tail;
	struct sock *sk;

	nlh = nlmsg_put(inst->skb, 0, 0,
			NFNL_SUBSYS_ULOG << 8 | NFULNL_MSG_PACKET,
			sizeof(struct nfgenmsg), 0);
	if (!nlh)
		return -1;
	nfmsg = nlmsg_data(nlh);
	nfmsg->nfgen_family = pf;
	nfmsg->version = NFNETLINK_V0;
	nfmsg->res_id = htons(inst->group_num);

	pmsg.hw_protocol	= skb->protocol;
	pmsg.hook		= hooknum;

	if (nla_put(inst->skb, NFULA_PACKET_HDR, sizeof(pmsg), &pmsg))
		goto nla_put_failure;

	if (prefix &&
	    nla_put(inst->skb, NFULA_PREFIX, plen, prefix))
		goto nla_put_failure;

	if (indev) {
#ifndef CONFIG_BRIDGE_NETFILTER
		if (nla_put_be32(inst->skb, NFULA_IFINDEX_INDEV,
				 htonl(indev->ifindex)))
			goto nla_put_failure;
#else
		if (pf == PF_BRIDGE) {
			/* Case 1: outdev is physical input device, we need to
			 * look for bridge group (when called from
			 * netfilter_bridge) */
			if (nla_put_be32(inst->skb, NFULA_IFINDEX_PHYSINDEV,
					 htonl(indev->ifindex)) ||
			/* this is the bridge group "brX" */
			/* rcu_read_lock()ed by nf_hook_slow or nf_log_packet */
			    nla_put_be32(inst->skb, NFULA_IFINDEX_INDEV,
					 htonl(br_port_get_rcu(indev)->br->dev->ifindex)))
				goto nla_put_failure;
		} else {
			/* Case 2: indev is bridge group, we need to look for
			 * physical device (when called from ipv4) */
			if (nla_put_be32(inst->skb, NFULA_IFINDEX_INDEV,
					 htonl(indev->ifindex)))
				goto nla_put_failure;
			if (skb->nf_bridge && skb->nf_bridge->physindev &&
			    nla_put_be32(inst->skb, NFULA_IFINDEX_PHYSINDEV,
					 htonl(skb->nf_bridge->physindev->ifindex)))
				goto nla_put_failure;
		}
#endif
	}

	if (outdev) {
#ifndef CONFIG_BRIDGE_NETFILTER
		if (nla_put_be32(inst->skb, NFULA_IFINDEX_OUTDEV,
				 htonl(outdev->ifindex)))
			goto nla_put_failure;
#else
		if (pf == PF_BRIDGE) {
			/* Case 1: outdev is physical output device, we need to
			 * look for bridge group (when called from
			 * netfilter_bridge) */
			if (nla_put_be32(inst->skb, NFULA_IFINDEX_PHYSOUTDEV,
					 htonl(outdev->ifindex)) ||
			/* this is the bridge group "brX" */
			/* rcu_read_lock()ed by nf_hook_slow or nf_log_packet */
			    nla_put_be32(inst->skb, NFULA_IFINDEX_OUTDEV,
					 htonl(br_port_get_rcu(outdev)->br->dev->ifindex)))
				goto nla_put_failure;
		} else {
			/* Case 2: indev is a bridge group, we need to look
			 * for physical device (when called from ipv4) */
			if (nla_put_be32(inst->skb, NFULA_IFINDEX_OUTDEV,
					 htonl(outdev->ifindex)))
				goto nla_put_failure;
			if (skb->nf_bridge && skb->nf_bridge->physoutdev &&
			    nla_put_be32(inst->skb, NFULA_IFINDEX_PHYSOUTDEV,
					 htonl(skb->nf_bridge->physoutdev->ifindex)))
				goto nla_put_failure;
		}
#endif
	}

	if (skb->mark &&
	    nla_put_be32(inst->skb, NFULA_MARK, htonl(skb->mark)))
		goto nla_put_failure;

	if (indev && skb->dev &&
	    skb->mac_header != skb->network_header) {
		struct nfulnl_msg_packet_hw phw;
		int len = dev_parse_header(skb, phw.hw_addr);
		if (len > 0) {
			phw.hw_addrlen = htons(len);
			if (nla_put(inst->skb, NFULA_HWADDR, sizeof(phw), &phw))
				goto nla_put_failure;
		}
	}

	if (indev && skb_mac_header_was_set(skb)) {
		if (nla_put_be16(inst->skb, NFULA_HWTYPE, htons(skb->dev->type)) ||
		    nla_put_be16(inst->skb, NFULA_HWLEN,
				 htons(skb->dev->hard_header_len)) ||
		    nla_put(inst->skb, NFULA_HWHEADER, skb->dev->hard_header_len,
			    skb_mac_header(skb)))
			goto nla_put_failure;
	}

	if (skb->tstamp.tv64) {
		struct nfulnl_msg_packet_timestamp ts;
		struct timeval tv = ktime_to_timeval(skb->tstamp);
		ts.sec = cpu_to_be64(tv.tv_sec);
		ts.usec = cpu_to_be64(tv.tv_usec);

		if (nla_put(inst->skb, NFULA_TIMESTAMP, sizeof(ts), &ts))
			goto nla_put_failure;
	}

	/* UID */
<<<<<<< HEAD
	if (skb->sk) {
		read_lock_bh(&skb->sk->sk_callback_lock);
		if (skb->sk->sk_socket && skb->sk->sk_socket->file) {
			struct file *file = skb->sk->sk_socket->file;
			__be32 uid = htonl(from_kuid_munged(inst->peer_user_ns,
							    file->f_cred->fsuid));
			__be32 gid = htonl(from_kgid_munged(inst->peer_user_ns,
							    file->f_cred->fsgid));
			/* need to unlock here since NLA_PUT may goto */
			read_unlock_bh(&skb->sk->sk_callback_lock);
=======
	sk = skb->sk;
	if (sk && sk->sk_state != TCP_TIME_WAIT) {
		read_lock_bh(&sk->sk_callback_lock);
		if (sk->sk_socket && sk->sk_socket->file) {
			struct file *file = sk->sk_socket->file;
			__be32 uid = htonl(file->f_cred->fsuid);
			__be32 gid = htonl(file->f_cred->fsgid);
			read_unlock_bh(&sk->sk_callback_lock);
>>>>>>> 3f0c3c8f
			if (nla_put_be32(inst->skb, NFULA_UID, uid) ||
			    nla_put_be32(inst->skb, NFULA_GID, gid))
				goto nla_put_failure;
		} else
			read_unlock_bh(&sk->sk_callback_lock);
	}

	/* local sequence number */
	if ((inst->flags & NFULNL_CFG_F_SEQ) &&
	    nla_put_be32(inst->skb, NFULA_SEQ, htonl(inst->seq++)))
		goto nla_put_failure;

	/* global sequence number */
	if ((inst->flags & NFULNL_CFG_F_SEQ_GLOBAL) &&
	    nla_put_be32(inst->skb, NFULA_SEQ_GLOBAL,
			 htonl(atomic_inc_return(&global_seq))))
		goto nla_put_failure;

	if (data_len) {
		struct nlattr *nla;
		int size = nla_attr_size(data_len);

		if (skb_tailroom(inst->skb) < nla_total_size(data_len)) {
			printk(KERN_WARNING "nfnetlink_log: no tailroom!\n");
			return -1;
		}

		nla = (struct nlattr *)skb_put(inst->skb, nla_total_size(data_len));
		nla->nla_type = NFULA_PAYLOAD;
		nla->nla_len = size;

		if (skb_copy_bits(skb, 0, nla_data(nla), data_len))
			BUG();
	}

	nlh->nlmsg_len = inst->skb->tail - old_tail;
	return 0;

nla_put_failure:
	PRINTR(KERN_ERR "nfnetlink_log: error creating log nlmsg\n");
	return -1;
}

#define RCV_SKB_FAIL(err) do { netlink_ack(skb, nlh, (err)); return; } while (0)

static struct nf_loginfo default_loginfo = {
	.type =		NF_LOG_TYPE_ULOG,
	.u = {
		.ulog = {
			.copy_len	= 0xffff,
			.group		= 0,
			.qthreshold	= 1,
		},
	},
};

/* log handler for internal netfilter logging api */
void
nfulnl_log_packet(u_int8_t pf,
		  unsigned int hooknum,
		  const struct sk_buff *skb,
		  const struct net_device *in,
		  const struct net_device *out,
		  const struct nf_loginfo *li_user,
		  const char *prefix)
{
	unsigned int size, data_len;
	struct nfulnl_instance *inst;
	const struct nf_loginfo *li;
	unsigned int qthreshold;
	unsigned int plen;

	if (li_user && li_user->type == NF_LOG_TYPE_ULOG)
		li = li_user;
	else
		li = &default_loginfo;

	inst = instance_lookup_get(li->u.ulog.group);
	if (!inst)
		return;

	plen = 0;
	if (prefix)
		plen = strlen(prefix) + 1;

	/* FIXME: do we want to make the size calculation conditional based on
	 * what is actually present?  way more branches and checks, but more
	 * memory efficient... */
	size =    NLMSG_SPACE(sizeof(struct nfgenmsg))
		+ nla_total_size(sizeof(struct nfulnl_msg_packet_hdr))
		+ nla_total_size(sizeof(u_int32_t))	/* ifindex */
		+ nla_total_size(sizeof(u_int32_t))	/* ifindex */
#ifdef CONFIG_BRIDGE_NETFILTER
		+ nla_total_size(sizeof(u_int32_t))	/* ifindex */
		+ nla_total_size(sizeof(u_int32_t))	/* ifindex */
#endif
		+ nla_total_size(sizeof(u_int32_t))	/* mark */
		+ nla_total_size(sizeof(u_int32_t))	/* uid */
		+ nla_total_size(sizeof(u_int32_t))	/* gid */
		+ nla_total_size(plen)			/* prefix */
		+ nla_total_size(sizeof(struct nfulnl_msg_packet_hw))
		+ nla_total_size(sizeof(struct nfulnl_msg_packet_timestamp));

	if (in && skb_mac_header_was_set(skb)) {
		size +=   nla_total_size(skb->dev->hard_header_len)
			+ nla_total_size(sizeof(u_int16_t))	/* hwtype */
			+ nla_total_size(sizeof(u_int16_t));	/* hwlen */
	}

	spin_lock_bh(&inst->lock);

	if (inst->flags & NFULNL_CFG_F_SEQ)
		size += nla_total_size(sizeof(u_int32_t));
	if (inst->flags & NFULNL_CFG_F_SEQ_GLOBAL)
		size += nla_total_size(sizeof(u_int32_t));

	qthreshold = inst->qthreshold;
	/* per-rule qthreshold overrides per-instance */
	if (li->u.ulog.qthreshold)
		if (qthreshold > li->u.ulog.qthreshold)
			qthreshold = li->u.ulog.qthreshold;


	switch (inst->copy_mode) {
	case NFULNL_COPY_META:
	case NFULNL_COPY_NONE:
		data_len = 0;
		break;

	case NFULNL_COPY_PACKET:
		if (inst->copy_range == 0
		    || inst->copy_range > skb->len)
			data_len = skb->len;
		else
			data_len = inst->copy_range;

		size += nla_total_size(data_len);
		break;

	case NFULNL_COPY_DISABLED:
	default:
		goto unlock_and_release;
	}

	if (inst->skb &&
	    size > skb_tailroom(inst->skb) - sizeof(struct nfgenmsg)) {
		/* either the queue len is too high or we don't have
		 * enough room in the skb left. flush to userspace. */
		__nfulnl_flush(inst);
	}

	if (!inst->skb) {
		inst->skb = nfulnl_alloc_skb(inst->nlbufsiz, size);
		if (!inst->skb)
			goto alloc_failure;
	}

	inst->qlen++;

	__build_packet_message(inst, skb, data_len, pf,
				hooknum, in, out, prefix, plen);

	if (inst->qlen >= qthreshold)
		__nfulnl_flush(inst);
	/* timer_pending always called within inst->lock, so there
	 * is no chance of a race here */
	else if (!timer_pending(&inst->timer)) {
		instance_get(inst);
		inst->timer.expires = jiffies + (inst->flushtimeout*HZ/100);
		add_timer(&inst->timer);
	}

unlock_and_release:
	spin_unlock_bh(&inst->lock);
	instance_put(inst);
	return;

alloc_failure:
	/* FIXME: statistics */
	goto unlock_and_release;
}
EXPORT_SYMBOL_GPL(nfulnl_log_packet);

static int
nfulnl_rcv_nl_event(struct notifier_block *this,
		   unsigned long event, void *ptr)
{
	struct netlink_notify *n = ptr;

	if (event == NETLINK_URELEASE && n->protocol == NETLINK_NETFILTER) {
		int i;

		/* destroy all instances for this portid */
		spin_lock_bh(&instances_lock);
		for  (i = 0; i < INSTANCE_BUCKETS; i++) {
			struct hlist_node *tmp, *t2;
			struct nfulnl_instance *inst;
			struct hlist_head *head = &instance_table[i];

			hlist_for_each_entry_safe(inst, tmp, t2, head, hlist) {
				if ((net_eq(n->net, &init_net)) &&
				    (n->portid == inst->peer_portid))
					__instance_destroy(inst);
			}
		}
		spin_unlock_bh(&instances_lock);
	}
	return NOTIFY_DONE;
}

static struct notifier_block nfulnl_rtnl_notifier = {
	.notifier_call	= nfulnl_rcv_nl_event,
};

static int
nfulnl_recv_unsupp(struct sock *ctnl, struct sk_buff *skb,
		   const struct nlmsghdr *nlh,
		   const struct nlattr * const nfqa[])
{
	return -ENOTSUPP;
}

static struct nf_logger nfulnl_logger __read_mostly = {
	.name	= "nfnetlink_log",
	.logfn	= &nfulnl_log_packet,
	.me	= THIS_MODULE,
};

static const struct nla_policy nfula_cfg_policy[NFULA_CFG_MAX+1] = {
	[NFULA_CFG_CMD]		= { .len = sizeof(struct nfulnl_msg_config_cmd) },
	[NFULA_CFG_MODE]	= { .len = sizeof(struct nfulnl_msg_config_mode) },
	[NFULA_CFG_TIMEOUT]	= { .type = NLA_U32 },
	[NFULA_CFG_QTHRESH]	= { .type = NLA_U32 },
	[NFULA_CFG_NLBUFSIZ]	= { .type = NLA_U32 },
	[NFULA_CFG_FLAGS]	= { .type = NLA_U16 },
};

static int
nfulnl_recv_config(struct sock *ctnl, struct sk_buff *skb,
		   const struct nlmsghdr *nlh,
		   const struct nlattr * const nfula[])
{
	struct nfgenmsg *nfmsg = nlmsg_data(nlh);
	u_int16_t group_num = ntohs(nfmsg->res_id);
	struct nfulnl_instance *inst;
	struct nfulnl_msg_config_cmd *cmd = NULL;
	int ret = 0;

	if (nfula[NFULA_CFG_CMD]) {
		u_int8_t pf = nfmsg->nfgen_family;
		cmd = nla_data(nfula[NFULA_CFG_CMD]);

		/* Commands without queue context */
		switch (cmd->command) {
		case NFULNL_CFG_CMD_PF_BIND:
			return nf_log_bind_pf(pf, &nfulnl_logger);
		case NFULNL_CFG_CMD_PF_UNBIND:
			nf_log_unbind_pf(pf);
			return 0;
		}
	}

	inst = instance_lookup_get(group_num);
	if (inst && inst->peer_portid != NETLINK_CB(skb).portid) {
		ret = -EPERM;
		goto out_put;
	}

	if (cmd != NULL) {
		switch (cmd->command) {
		case NFULNL_CFG_CMD_BIND:
			if (inst) {
				ret = -EBUSY;
				goto out_put;
			}

			inst = instance_create(group_num,
					       NETLINK_CB(skb).portid,
					       sk_user_ns(NETLINK_CB(skb).ssk));
			if (IS_ERR(inst)) {
				ret = PTR_ERR(inst);
				goto out;
			}
			break;
		case NFULNL_CFG_CMD_UNBIND:
			if (!inst) {
				ret = -ENODEV;
				goto out;
			}

			instance_destroy(inst);
			goto out_put;
		default:
			ret = -ENOTSUPP;
			break;
		}
	}

	if (nfula[NFULA_CFG_MODE]) {
		struct nfulnl_msg_config_mode *params;
		params = nla_data(nfula[NFULA_CFG_MODE]);

		if (!inst) {
			ret = -ENODEV;
			goto out;
		}
		nfulnl_set_mode(inst, params->copy_mode,
				ntohl(params->copy_range));
	}

	if (nfula[NFULA_CFG_TIMEOUT]) {
		__be32 timeout = nla_get_be32(nfula[NFULA_CFG_TIMEOUT]);

		if (!inst) {
			ret = -ENODEV;
			goto out;
		}
		nfulnl_set_timeout(inst, ntohl(timeout));
	}

	if (nfula[NFULA_CFG_NLBUFSIZ]) {
		__be32 nlbufsiz = nla_get_be32(nfula[NFULA_CFG_NLBUFSIZ]);

		if (!inst) {
			ret = -ENODEV;
			goto out;
		}
		nfulnl_set_nlbufsiz(inst, ntohl(nlbufsiz));
	}

	if (nfula[NFULA_CFG_QTHRESH]) {
		__be32 qthresh = nla_get_be32(nfula[NFULA_CFG_QTHRESH]);

		if (!inst) {
			ret = -ENODEV;
			goto out;
		}
		nfulnl_set_qthresh(inst, ntohl(qthresh));
	}

	if (nfula[NFULA_CFG_FLAGS]) {
		__be16 flags = nla_get_be16(nfula[NFULA_CFG_FLAGS]);

		if (!inst) {
			ret = -ENODEV;
			goto out;
		}
		nfulnl_set_flags(inst, ntohs(flags));
	}

out_put:
	instance_put(inst);
out:
	return ret;
}

static const struct nfnl_callback nfulnl_cb[NFULNL_MSG_MAX] = {
	[NFULNL_MSG_PACKET]	= { .call = nfulnl_recv_unsupp,
				    .attr_count = NFULA_MAX, },
	[NFULNL_MSG_CONFIG]	= { .call = nfulnl_recv_config,
				    .attr_count = NFULA_CFG_MAX,
				    .policy = nfula_cfg_policy },
};

static const struct nfnetlink_subsystem nfulnl_subsys = {
	.name		= "log",
	.subsys_id	= NFNL_SUBSYS_ULOG,
	.cb_count	= NFULNL_MSG_MAX,
	.cb		= nfulnl_cb,
};

#ifdef CONFIG_PROC_FS
struct iter_state {
	unsigned int bucket;
};

static struct hlist_node *get_first(struct iter_state *st)
{
	if (!st)
		return NULL;

	for (st->bucket = 0; st->bucket < INSTANCE_BUCKETS; st->bucket++) {
		if (!hlist_empty(&instance_table[st->bucket]))
			return rcu_dereference_bh(hlist_first_rcu(&instance_table[st->bucket]));
	}
	return NULL;
}

static struct hlist_node *get_next(struct iter_state *st, struct hlist_node *h)
{
	h = rcu_dereference_bh(hlist_next_rcu(h));
	while (!h) {
		if (++st->bucket >= INSTANCE_BUCKETS)
			return NULL;

		h = rcu_dereference_bh(hlist_first_rcu(&instance_table[st->bucket]));
	}
	return h;
}

static struct hlist_node *get_idx(struct iter_state *st, loff_t pos)
{
	struct hlist_node *head;
	head = get_first(st);

	if (head)
		while (pos && (head = get_next(st, head)))
			pos--;
	return pos ? NULL : head;
}

static void *seq_start(struct seq_file *seq, loff_t *pos)
	__acquires(rcu_bh)
{
	rcu_read_lock_bh();
	return get_idx(seq->private, *pos);
}

static void *seq_next(struct seq_file *s, void *v, loff_t *pos)
{
	(*pos)++;
	return get_next(s->private, v);
}

static void seq_stop(struct seq_file *s, void *v)
	__releases(rcu_bh)
{
	rcu_read_unlock_bh();
}

static int seq_show(struct seq_file *s, void *v)
{
	const struct nfulnl_instance *inst = v;

	return seq_printf(s, "%5d %6d %5d %1d %5d %6d %2d\n",
			  inst->group_num,
			  inst->peer_portid, inst->qlen,
			  inst->copy_mode, inst->copy_range,
			  inst->flushtimeout, atomic_read(&inst->use));
}

static const struct seq_operations nful_seq_ops = {
	.start	= seq_start,
	.next	= seq_next,
	.stop	= seq_stop,
	.show	= seq_show,
};

static int nful_open(struct inode *inode, struct file *file)
{
	return seq_open_private(file, &nful_seq_ops,
			sizeof(struct iter_state));
}

static const struct file_operations nful_file_ops = {
	.owner	 = THIS_MODULE,
	.open	 = nful_open,
	.read	 = seq_read,
	.llseek	 = seq_lseek,
	.release = seq_release_private,
};

#endif /* PROC_FS */

static int __init nfnetlink_log_init(void)
{
	int i, status = -ENOMEM;

	for (i = 0; i < INSTANCE_BUCKETS; i++)
		INIT_HLIST_HEAD(&instance_table[i]);

	/* it's not really all that important to have a random value, so
	 * we can do this from the init function, even if there hasn't
	 * been that much entropy yet */
	get_random_bytes(&hash_init, sizeof(hash_init));

	netlink_register_notifier(&nfulnl_rtnl_notifier);
	status = nfnetlink_subsys_register(&nfulnl_subsys);
	if (status < 0) {
		printk(KERN_ERR "log: failed to create netlink socket\n");
		goto cleanup_netlink_notifier;
	}

	status = nf_log_register(NFPROTO_UNSPEC, &nfulnl_logger);
	if (status < 0) {
		printk(KERN_ERR "log: failed to register logger\n");
		goto cleanup_subsys;
	}

#ifdef CONFIG_PROC_FS
	if (!proc_create("nfnetlink_log", 0440,
			 proc_net_netfilter, &nful_file_ops)) {
		status = -ENOMEM;
		goto cleanup_logger;
	}
#endif
	return status;

#ifdef CONFIG_PROC_FS
cleanup_logger:
	nf_log_unregister(&nfulnl_logger);
#endif
cleanup_subsys:
	nfnetlink_subsys_unregister(&nfulnl_subsys);
cleanup_netlink_notifier:
	netlink_unregister_notifier(&nfulnl_rtnl_notifier);
	return status;
}

static void __exit nfnetlink_log_fini(void)
{
	nf_log_unregister(&nfulnl_logger);
#ifdef CONFIG_PROC_FS
	remove_proc_entry("nfnetlink_log", proc_net_netfilter);
#endif
	nfnetlink_subsys_unregister(&nfulnl_subsys);
	netlink_unregister_notifier(&nfulnl_rtnl_notifier);
}

MODULE_DESCRIPTION("netfilter userspace logging");
MODULE_AUTHOR("Harald Welte <laforge@netfilter.org>");
MODULE_LICENSE("GPL");
MODULE_ALIAS_NFNL_SUBSYS(NFNL_SUBSYS_ULOG);

module_init(nfnetlink_log_init);
module_exit(nfnetlink_log_fini);<|MERGE_RESOLUTION|>--- conflicted
+++ resolved
@@ -502,27 +502,16 @@
 	}
 
 	/* UID */
-<<<<<<< HEAD
-	if (skb->sk) {
-		read_lock_bh(&skb->sk->sk_callback_lock);
-		if (skb->sk->sk_socket && skb->sk->sk_socket->file) {
-			struct file *file = skb->sk->sk_socket->file;
-			__be32 uid = htonl(from_kuid_munged(inst->peer_user_ns,
-							    file->f_cred->fsuid));
-			__be32 gid = htonl(from_kgid_munged(inst->peer_user_ns,
-							    file->f_cred->fsgid));
-			/* need to unlock here since NLA_PUT may goto */
-			read_unlock_bh(&skb->sk->sk_callback_lock);
-=======
 	sk = skb->sk;
 	if (sk && sk->sk_state != TCP_TIME_WAIT) {
 		read_lock_bh(&sk->sk_callback_lock);
 		if (sk->sk_socket && sk->sk_socket->file) {
 			struct file *file = sk->sk_socket->file;
-			__be32 uid = htonl(file->f_cred->fsuid);
-			__be32 gid = htonl(file->f_cred->fsgid);
+			__be32 uid = htonl(from_kuid_munged(inst->peer_user_ns,
+							    file->f_cred->fsuid));
+			__be32 gid = htonl(from_kgid_munged(inst->peer_user_ns,
+							    file->f_cred->fsgid));
 			read_unlock_bh(&sk->sk_callback_lock);
->>>>>>> 3f0c3c8f
 			if (nla_put_be32(inst->skb, NFULA_UID, uid) ||
 			    nla_put_be32(inst->skb, NFULA_GID, gid))
 				goto nla_put_failure;
