--- conflicted
+++ resolved
@@ -550,15 +550,10 @@
 					EFI_LOADER_DATA,
 					size, (void **)&pci_handle);
 
-<<<<<<< HEAD
-		if (status != EFI_SUCCESS)
-			return;
-=======
 		if (status != EFI_SUCCESS) {
 			efi_printk(sys_table, "Failed to alloc mem for pci_handle\n");
-			return status;
+			return;
 		}
->>>>>>> 7efe6659
 
 		status = efi_call_early(locate_handle,
 					EFI_LOCATE_BY_PROTOCOL, &pci_proto,
@@ -1124,18 +1119,10 @@
 
 	memset(sdt, 0, sizeof(*sdt));
 
-<<<<<<< HEAD
-=======
-	if (hdr->xloadflags & XLF_CAN_BE_LOADED_ABOVE_4G)
-		initrd_addr_max = -1UL;
-	else
-		initrd_addr_max = hdr->initrd_addr_max;
-
 	status = efi_parse_options(cmdline_ptr);
 	if (status != EFI_SUCCESS)
 		goto fail2;
 
->>>>>>> 7efe6659
 	status = handle_cmdline_files(sys_table, image,
 				      (char *)(unsigned long)hdr->cmd_line_ptr,
 				      "initrd=", hdr->initrd_addr_max,
