--- conflicted
+++ resolved
@@ -9223,7 +9223,6 @@
 
 static bool encoders_cloneable(const struct intel_encoder *a,
 			       const struct intel_encoder *b)
-<<<<<<< HEAD
 {
 	/* masks could be asymmetric, so check both ways */
 	return a == b || (a->cloneable & (1 << b->type) &&
@@ -9233,17 +9232,6 @@
 static bool check_single_encoder_cloning(struct intel_crtc *crtc,
 					 struct intel_encoder *encoder)
 {
-=======
-{
-	/* masks could be asymmetric, so check both ways */
-	return a == b || (a->cloneable & (1 << b->type) &&
-			  b->cloneable & (1 << a->type));
-}
-
-static bool check_single_encoder_cloning(struct intel_crtc *crtc,
-					 struct intel_encoder *encoder)
-{
->>>>>>> f58b8487
 	struct drm_device *dev = crtc->base.dev;
 	struct intel_encoder *source_encoder;
 
@@ -11378,7 +11366,6 @@
 
 	/* Just in case the BIOS is doing something questionable. */
 	intel_disable_fbc(dev);
-<<<<<<< HEAD
 
 	mutex_lock(&dev->mode_config.mutex);
 	intel_modeset_setup_hw_state(dev, false);
@@ -11407,36 +11394,6 @@
 		}
 	}
 }
-=======
->>>>>>> f58b8487
-
-	mutex_lock(&dev->mode_config.mutex);
-	intel_modeset_setup_hw_state(dev, false);
-	mutex_unlock(&dev->mode_config.mutex);
-
-	list_for_each_entry(crtc, &dev->mode_config.crtc_list,
-			    base.head) {
-		if (!crtc->active)
-			continue;
-
-		/*
-		 * Note that reserving the BIOS fb up front prevents us
-		 * from stuffing other stolen allocations like the ring
-		 * on top.  This prevents some ugliness at boot time, and
-		 * can even allow for smooth boot transitions if the BIOS
-		 * fb is large enough for the active pipe configuration.
-		 */
-		if (dev_priv->display.get_plane_config) {
-			dev_priv->display.get_plane_config(crtc,
-							   &crtc->plane_config);
-			/*
-			 * If the fb is shared between multiple heads, we'll
-			 * just get the first one.
-			 */
-			intel_find_plane_obj(crtc, &crtc->plane_config);
-		}
-	}
-}
 
 static void intel_enable_pipe_a(struct drm_device *dev)
 {
