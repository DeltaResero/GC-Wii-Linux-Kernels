/*
 *
 *  Support for the mpeg transport stream transfers
 *  PCI function #2 of the cx2388x.
 *
 *    (c) 2004 Jelle Foks <jelle@foks.8m.com>
 *    (c) 2004 Chris Pascoe <c.pascoe@itee.uq.edu.au>
 *    (c) 2004 Gerd Knorr <kraxel@bytesex.org>
 *
 *  This program is free software; you can redistribute it and/or modify
 *  it under the terms of the GNU General Public License as published by
 *  the Free Software Foundation; either version 2 of the License, or
 *  (at your option) any later version.
 *
 *  This program is distributed in the hope that it will be useful,
 *  but WITHOUT ANY WARRANTY; without even the implied warranty of
 *  MERCHANTABILITY or FITNESS FOR A PARTICULAR PURPOSE.  See the
 *  GNU General Public License for more details.
 *
 *  You should have received a copy of the GNU General Public License
 *  along with this program; if not, write to the Free Software
 *  Foundation, Inc., 675 Mass Ave, Cambridge, MA 02139, USA.
 */

#include <linux/module.h>
#include <linux/init.h>
#include <linux/device.h>
#include <linux/dma-mapping.h>
#include <linux/interrupt.h>
#include <asm/delay.h>

#include "cx88.h"

/* ------------------------------------------------------------------ */

MODULE_DESCRIPTION("mpeg driver for cx2388x based TV cards");
MODULE_AUTHOR("Jelle Foks <jelle@foks.8m.com>");
MODULE_AUTHOR("Chris Pascoe <c.pascoe@itee.uq.edu.au>");
MODULE_AUTHOR("Gerd Knorr <kraxel@bytesex.org> [SuSE Labs]");
MODULE_LICENSE("GPL");

static unsigned int debug;
module_param(debug,int,0644);
MODULE_PARM_DESC(debug,"enable debug messages [mpeg]");

#define dprintk(level,fmt, arg...)	if (debug >= level) \
	printk(KERN_DEBUG "%s/2-mpeg: " fmt, dev->core->name, ## arg)

#define mpeg_dbg(level,fmt, arg...)	if (debug >= level) \
	printk(KERN_DEBUG "%s/2-mpeg: " fmt, core->name, ## arg)

#if defined(CONFIG_MODULES) && defined(MODULE)
static void request_module_async(struct work_struct *work)
{
	struct cx8802_dev *dev=container_of(work, struct cx8802_dev, request_module_wk);

	if (dev->core->board.mpeg & CX88_MPEG_DVB)
		request_module("cx88-dvb");
	if (dev->core->board.mpeg & CX88_MPEG_BLACKBIRD)
		request_module("cx88-blackbird");
}

static void request_modules(struct cx8802_dev *dev)
{
	INIT_WORK(&dev->request_module_wk, request_module_async);
	schedule_work(&dev->request_module_wk);
}
#else
#define request_modules(dev)
#endif /* CONFIG_MODULES */


static LIST_HEAD(cx8802_devlist);
/* ------------------------------------------------------------------ */

static int cx8802_start_dma(struct cx8802_dev    *dev,
			    struct cx88_dmaqueue *q,
			    struct cx88_buffer   *buf)
{
	struct cx88_core *core = dev->core;

	dprintk(1, "cx8802_start_dma w: %d, h: %d, f: %d\n",
		buf->vb.width, buf->vb.height, buf->vb.field);

	/* setup fifo + format */
	cx88_sram_channel_setup(core, &cx88_sram_channels[SRAM_CH28],
				dev->ts_packet_size, buf->risc.dma);

	/* write TS length to chip */
	cx_write(MO_TS_LNGTH, buf->vb.width);

	/* FIXME: this needs a review.
	 * also: move to cx88-blackbird + cx88-dvb source files? */

	dprintk( 1, "core->active_type_id = 0x%08x\n", core->active_type_id);

	if ( (core->active_type_id == CX88_MPEG_DVB) &&
		(core->board.mpeg & CX88_MPEG_DVB) ) {

		dprintk( 1, "cx8802_start_dma doing .dvb\n");
		/* negedge driven & software reset */
		cx_write(TS_GEN_CNTRL, 0x0040 | dev->ts_gen_cntrl);
		udelay(100);
		cx_write(MO_PINMUX_IO, 0x00);
		cx_write(TS_HW_SOP_CNTRL, 0x47<<16|188<<4|0x01);
		switch (core->boardnr) {
		case CX88_BOARD_DVICO_FUSIONHDTV_3_GOLD_Q:
		case CX88_BOARD_DVICO_FUSIONHDTV_3_GOLD_T:
		case CX88_BOARD_DVICO_FUSIONHDTV_5_GOLD:
		case CX88_BOARD_PCHDTV_HD5500:
			cx_write(TS_SOP_STAT, 1<<13);
			break;
		case CX88_BOARD_HAUPPAUGE_NOVASPLUS_S1:
		case CX88_BOARD_HAUPPAUGE_NOVASE2_S1:
			cx_write(MO_PINMUX_IO, 0x88); /* Enable MPEG parallel IO and video signal pins */
			udelay(100);
			break;
		case CX88_BOARD_HAUPPAUGE_HVR1300:
			break;
		case CX88_BOARD_PINNACLE_PCTV_HD_800i:
			/* Enable MPEG parallel IO and video signal pins */
			cx_write(MO_PINMUX_IO, 0x88);
			cx_write(TS_HW_SOP_CNTRL, (0x47 << 16) | (188 << 4));
			dev->ts_gen_cntrl = 5;
			cx_write(TS_SOP_STAT, 0);
			cx_write(TS_VALERR_CNTRL, 0);
			udelay(100);
			break;
		default:
			cx_write(TS_SOP_STAT, 0x00);
			break;
		}
		cx_write(TS_GEN_CNTRL, dev->ts_gen_cntrl);
		udelay(100);
	} else if ( (core->active_type_id == CX88_MPEG_BLACKBIRD) &&
		(core->board.mpeg & CX88_MPEG_BLACKBIRD) ) {
		dprintk( 1, "cx8802_start_dma doing .blackbird\n");
		cx_write(MO_PINMUX_IO, 0x88); /* enable MPEG parallel IO */

		cx_write(TS_GEN_CNTRL, 0x46); /* punctured clock TS & posedge driven & software reset */
		udelay(100);

		cx_write(TS_HW_SOP_CNTRL, 0x408); /* mpeg start byte */
		cx_write(TS_VALERR_CNTRL, 0x2000);

		cx_write(TS_GEN_CNTRL, 0x06); /* punctured clock TS & posedge driven */
		udelay(100);
	} else {
		printk( "%s() Failed. Unsupported value in .mpeg (0x%08x)\n", __func__,
			core->board.mpeg );
		return -EINVAL;
	}

	/* reset counter */
	cx_write(MO_TS_GPCNTRL, GP_COUNT_CONTROL_RESET);
	q->count = 1;

	/* enable irqs */
	dprintk( 1, "setting the interrupt mask\n" );
	cx_set(MO_PCI_INTMSK, core->pci_irqmask | PCI_INT_TSINT);
	cx_set(MO_TS_INTMSK,  0x1f0011);

	/* start dma */
	cx_set(MO_DEV_CNTRL2, (1<<5));
	cx_set(MO_TS_DMACNTRL, 0x11);
	return 0;
}

static int cx8802_stop_dma(struct cx8802_dev *dev)
{
	struct cx88_core *core = dev->core;
	dprintk( 1, "cx8802_stop_dma\n" );

	/* stop dma */
	cx_clear(MO_TS_DMACNTRL, 0x11);

	/* disable irqs */
	cx_clear(MO_PCI_INTMSK, PCI_INT_TSINT);
	cx_clear(MO_TS_INTMSK, 0x1f0011);

	/* Reset the controller */
	cx_write(TS_GEN_CNTRL, 0xcd);
	return 0;
}

static int cx8802_restart_queue(struct cx8802_dev    *dev,
				struct cx88_dmaqueue *q)
{
	struct cx88_buffer *buf;

	dprintk( 1, "cx8802_restart_queue\n" );
	if (list_empty(&q->active))
	{
		struct cx88_buffer *prev;
		prev = NULL;

		dprintk(1, "cx8802_restart_queue: queue is empty\n" );

		for (;;) {
			if (list_empty(&q->queued))
				return 0;
			buf = list_entry(q->queued.next, struct cx88_buffer, vb.queue);
			if (NULL == prev) {
				list_del(&buf->vb.queue);
				list_add_tail(&buf->vb.queue,&q->active);
				cx8802_start_dma(dev, q, buf);
				buf->vb.state = VIDEOBUF_ACTIVE;
				buf->count    = q->count++;
				mod_timer(&q->timeout, jiffies+BUFFER_TIMEOUT);
				dprintk(1,"[%p/%d] restart_queue - first active\n",
					buf,buf->vb.i);

			} else if (prev->vb.width  == buf->vb.width  &&
				   prev->vb.height == buf->vb.height &&
				   prev->fmt       == buf->fmt) {
				list_del(&buf->vb.queue);
				list_add_tail(&buf->vb.queue,&q->active);
				buf->vb.state = VIDEOBUF_ACTIVE;
				buf->count    = q->count++;
				prev->risc.jmp[1] = cpu_to_le32(buf->risc.dma);
				dprintk(1,"[%p/%d] restart_queue - move to active\n",
					buf,buf->vb.i);
			} else {
				return 0;
			}
			prev = buf;
		}
		return 0;
	}

	buf = list_entry(q->active.next, struct cx88_buffer, vb.queue);
	dprintk(2,"restart_queue [%p/%d]: restart dma\n",
		buf, buf->vb.i);
	cx8802_start_dma(dev, q, buf);
	list_for_each_entry(buf, &q->active, vb.queue)
		buf->count = q->count++;
	mod_timer(&q->timeout, jiffies+BUFFER_TIMEOUT);
	return 0;
}

/* ------------------------------------------------------------------ */

int cx8802_buf_prepare(struct videobuf_queue *q, struct cx8802_dev *dev,
			struct cx88_buffer *buf, enum v4l2_field field)
{
	int size = dev->ts_packet_size * dev->ts_packet_count;
	struct videobuf_dmabuf *dma=videobuf_to_dma(&buf->vb);
	int rc;

	dprintk(1, "%s: %p\n", __func__, buf);
	if (0 != buf->vb.baddr  &&  buf->vb.bsize < size)
		return -EINVAL;

	if (VIDEOBUF_NEEDS_INIT == buf->vb.state) {
		buf->vb.width  = dev->ts_packet_size;
		buf->vb.height = dev->ts_packet_count;
		buf->vb.size   = size;
		buf->vb.field  = field /*V4L2_FIELD_TOP*/;

		if (0 != (rc = videobuf_iolock(q,&buf->vb,NULL)))
			goto fail;
		cx88_risc_databuffer(dev->pci, &buf->risc,
				     dma->sglist,
				     buf->vb.width, buf->vb.height, 0);
	}
	buf->vb.state = VIDEOBUF_PREPARED;
	return 0;

 fail:
	cx88_free_buffer(q,buf);
	return rc;
}

void cx8802_buf_queue(struct cx8802_dev *dev, struct cx88_buffer *buf)
{
	struct cx88_buffer    *prev;
	struct cx88_dmaqueue  *cx88q = &dev->mpegq;

	dprintk( 1, "cx8802_buf_queue\n" );
	/* add jump to stopper */
	buf->risc.jmp[0] = cpu_to_le32(RISC_JUMP | RISC_IRQ1 | RISC_CNT_INC);
	buf->risc.jmp[1] = cpu_to_le32(cx88q->stopper.dma);

	if (list_empty(&cx88q->active)) {
		dprintk( 1, "queue is empty - first active\n" );
		list_add_tail(&buf->vb.queue,&cx88q->active);
		cx8802_start_dma(dev, cx88q, buf);
		buf->vb.state = VIDEOBUF_ACTIVE;
		buf->count    = cx88q->count++;
		mod_timer(&cx88q->timeout, jiffies+BUFFER_TIMEOUT);
		dprintk(1,"[%p/%d] %s - first active\n",
			buf, buf->vb.i, __func__);

	} else {
		dprintk( 1, "queue is not empty - append to active\n" );
		prev = list_entry(cx88q->active.prev, struct cx88_buffer, vb.queue);
		list_add_tail(&buf->vb.queue,&cx88q->active);
		buf->vb.state = VIDEOBUF_ACTIVE;
		buf->count    = cx88q->count++;
		prev->risc.jmp[1] = cpu_to_le32(buf->risc.dma);
		dprintk( 1, "[%p/%d] %s - append to active\n",
			buf, buf->vb.i, __func__);
	}
}

/* ----------------------------------------------------------- */

static void do_cancel_buffers(struct cx8802_dev *dev, char *reason, int restart)
{
	struct cx88_dmaqueue *q = &dev->mpegq;
	struct cx88_buffer *buf;
	unsigned long flags;

	spin_lock_irqsave(&dev->slock,flags);
	while (!list_empty(&q->active)) {
		buf = list_entry(q->active.next, struct cx88_buffer, vb.queue);
		list_del(&buf->vb.queue);
		buf->vb.state = VIDEOBUF_ERROR;
		wake_up(&buf->vb.done);
		dprintk(1,"[%p/%d] %s - dma=0x%08lx\n",
			buf, buf->vb.i, reason, (unsigned long)buf->risc.dma);
	}
	if (restart)
	{
		dprintk(1, "restarting queue\n" );
		cx8802_restart_queue(dev,q);
	}
	spin_unlock_irqrestore(&dev->slock,flags);
}

void cx8802_cancel_buffers(struct cx8802_dev *dev)
{
	struct cx88_dmaqueue *q = &dev->mpegq;

	dprintk( 1, "cx8802_cancel_buffers" );
	del_timer_sync(&q->timeout);
	cx8802_stop_dma(dev);
	do_cancel_buffers(dev,"cancel",0);
}

static void cx8802_timeout(unsigned long data)
{
	struct cx8802_dev *dev = (struct cx8802_dev*)data;

	dprintk(1, "%s\n",__func__);

	if (debug)
		cx88_sram_channel_dump(dev->core, &cx88_sram_channels[SRAM_CH28]);
	cx8802_stop_dma(dev);
	do_cancel_buffers(dev,"timeout",1);
}

static char *cx88_mpeg_irqs[32] = {
	"ts_risci1", NULL, NULL, NULL,
	"ts_risci2", NULL, NULL, NULL,
	"ts_oflow",  NULL, NULL, NULL,
	"ts_sync",   NULL, NULL, NULL,
	"opc_err", "par_err", "rip_err", "pci_abort",
	"ts_err?",
};

static void cx8802_mpeg_irq(struct cx8802_dev *dev)
{
	struct cx88_core *core = dev->core;
	u32 status, mask, count;

	dprintk( 1, "cx8802_mpeg_irq\n" );
	status = cx_read(MO_TS_INTSTAT);
	mask   = cx_read(MO_TS_INTMSK);
	if (0 == (status & mask))
		return;

	cx_write(MO_TS_INTSTAT, status);

	if (debug || (status & mask & ~0xff))
		cx88_print_irqbits(core->name, "irq mpeg ",
				   cx88_mpeg_irqs, ARRAY_SIZE(cx88_mpeg_irqs),
				   status, mask);

	/* risc op code error */
	if (status & (1 << 16)) {
		printk(KERN_WARNING "%s: mpeg risc op code error\n",core->name);
		cx_clear(MO_TS_DMACNTRL, 0x11);
		cx88_sram_channel_dump(dev->core, &cx88_sram_channels[SRAM_CH28]);
	}

	/* risc1 y */
	if (status & 0x01) {
		dprintk( 1, "wake up\n" );
		spin_lock(&dev->slock);
		count = cx_read(MO_TS_GPCNT);
		cx88_wakeup(dev->core, &dev->mpegq, count);
		spin_unlock(&dev->slock);
	}

	/* risc2 y */
	if (status & 0x10) {
		spin_lock(&dev->slock);
		cx8802_restart_queue(dev,&dev->mpegq);
		spin_unlock(&dev->slock);
	}

	/* other general errors */
	if (status & 0x1f0100) {
		dprintk( 0, "general errors: 0x%08x\n", status & 0x1f0100 );
		spin_lock(&dev->slock);
		cx8802_stop_dma(dev);
		cx8802_restart_queue(dev,&dev->mpegq);
		spin_unlock(&dev->slock);
	}
}

#define MAX_IRQ_LOOP 10

static irqreturn_t cx8802_irq(int irq, void *dev_id)
{
	struct cx8802_dev *dev = dev_id;
	struct cx88_core *core = dev->core;
	u32 status;
	int loop, handled = 0;

	for (loop = 0; loop < MAX_IRQ_LOOP; loop++) {
		status = cx_read(MO_PCI_INTSTAT) &
			(core->pci_irqmask | PCI_INT_TSINT);
		if (0 == status)
			goto out;
		dprintk( 1, "cx8802_irq\n" );
		dprintk( 1, "    loop: %d/%d\n", loop, MAX_IRQ_LOOP );
		dprintk( 1, "    status: %d\n", status );
		handled = 1;
		cx_write(MO_PCI_INTSTAT, status);

		if (status & core->pci_irqmask)
			cx88_core_irq(core,status);
		if (status & PCI_INT_TSINT)
			cx8802_mpeg_irq(dev);
	};
	if (MAX_IRQ_LOOP == loop) {
		dprintk( 0, "clearing mask\n" );
		printk(KERN_WARNING "%s/0: irq loop -- clearing mask\n",
		       core->name);
		cx_write(MO_PCI_INTMSK,0);
	}

 out:
	return IRQ_RETVAL(handled);
}

static int cx8802_init_common(struct cx8802_dev *dev)
{
	struct cx88_core *core = dev->core;
	int err;

	/* pci init */
	if (pci_enable_device(dev->pci))
		return -EIO;
	pci_set_master(dev->pci);
	if (!pci_dma_supported(dev->pci,DMA_32BIT_MASK)) {
		printk("%s/2: Oops: no 32bit PCI DMA ???\n",dev->core->name);
		return -EIO;
	}

	pci_read_config_byte(dev->pci, PCI_CLASS_REVISION, &dev->pci_rev);
	pci_read_config_byte(dev->pci, PCI_LATENCY_TIMER,  &dev->pci_lat);
	printk(KERN_INFO "%s/2: found at %s, rev: %d, irq: %d, "
	       "latency: %d, mmio: 0x%llx\n", dev->core->name,
	       pci_name(dev->pci), dev->pci_rev, dev->pci->irq,
	       dev->pci_lat,(unsigned long long)pci_resource_start(dev->pci,0));

	/* initialize driver struct */
	spin_lock_init(&dev->slock);

	/* init dma queue */
	INIT_LIST_HEAD(&dev->mpegq.active);
	INIT_LIST_HEAD(&dev->mpegq.queued);
	dev->mpegq.timeout.function = cx8802_timeout;
	dev->mpegq.timeout.data     = (unsigned long)dev;
	init_timer(&dev->mpegq.timeout);
	cx88_risc_stopper(dev->pci,&dev->mpegq.stopper,
			  MO_TS_DMACNTRL,0x11,0x00);

	/* get irq */
	err = request_irq(dev->pci->irq, cx8802_irq,
			  IRQF_SHARED | IRQF_DISABLED, dev->core->name, dev);
	if (err < 0) {
		printk(KERN_ERR "%s: can't get IRQ %d\n",
		       dev->core->name, dev->pci->irq);
		return err;
	}
	cx_set(MO_PCI_INTMSK, core->pci_irqmask);

	/* everything worked */
	pci_set_drvdata(dev->pci,dev);
	return 0;
}

static void cx8802_fini_common(struct cx8802_dev *dev)
{
	dprintk( 2, "cx8802_fini_common\n" );
	cx8802_stop_dma(dev);
	pci_disable_device(dev->pci);

	/* unregister stuff */
	free_irq(dev->pci->irq, dev);
	pci_set_drvdata(dev->pci, NULL);

	/* free memory */
	btcx_riscmem_free(dev->pci,&dev->mpegq.stopper);
}

/* ----------------------------------------------------------- */

static int cx8802_suspend_common(struct pci_dev *pci_dev, pm_message_t state)
{
	struct cx8802_dev *dev = pci_get_drvdata(pci_dev);
	struct cx88_core *core = dev->core;

	/* stop mpeg dma */
	spin_lock(&dev->slock);
	if (!list_empty(&dev->mpegq.active)) {
		dprintk( 2, "suspend\n" );
		printk("%s: suspend mpeg\n", core->name);
		cx8802_stop_dma(dev);
		del_timer(&dev->mpegq.timeout);
	}
	spin_unlock(&dev->slock);

	/* FIXME -- shutdown device */
	cx88_shutdown(dev->core);

	pci_save_state(pci_dev);
	if (0 != pci_set_power_state(pci_dev, pci_choose_state(pci_dev, state))) {
		pci_disable_device(pci_dev);
		dev->state.disabled = 1;
	}
	return 0;
}

static int cx8802_resume_common(struct pci_dev *pci_dev)
{
	struct cx8802_dev *dev = pci_get_drvdata(pci_dev);
	struct cx88_core *core = dev->core;
	int err;

	if (dev->state.disabled) {
		err=pci_enable_device(pci_dev);
		if (err) {
			printk(KERN_ERR "%s: can't enable device\n",
					       dev->core->name);
			return err;
		}
		dev->state.disabled = 0;
	}
	err=pci_set_power_state(pci_dev, PCI_D0);
	if (err) {
		printk(KERN_ERR "%s: can't enable device\n",
					       dev->core->name);
		pci_disable_device(pci_dev);
		dev->state.disabled = 1;

		return err;
	}
	pci_restore_state(pci_dev);

	/* FIXME: re-initialize hardware */
	cx88_reset(dev->core);

	/* restart video+vbi capture */
	spin_lock(&dev->slock);
	if (!list_empty(&dev->mpegq.active)) {
		printk("%s: resume mpeg\n", core->name);
		cx8802_restart_queue(dev,&dev->mpegq);
	}
	spin_unlock(&dev->slock);

	return 0;
}

#if defined(CONFIG_VIDEO_CX88_BLACKBIRD) || \
    defined(CONFIG_VIDEO_CX88_BLACKBIRD_MODULE)
struct cx8802_dev * cx8802_get_device(struct inode *inode)
{
	int minor = iminor(inode);
	struct cx8802_dev *dev;

	list_for_each_entry(dev, &cx8802_devlist, devlist)
		if (dev->mpeg_dev && dev->mpeg_dev->minor == minor)
			return dev;

	return NULL;
}
EXPORT_SYMBOL(cx8802_get_device);
#endif

struct cx8802_driver * cx8802_get_driver(struct cx8802_dev *dev, enum cx88_board_type btype)
{
	struct cx8802_driver *d;

	list_for_each_entry(d, &dev->drvlist, drvlist)
		if (d->type_id == btype)
			return d;

	return NULL;
}

/* Driver asked for hardware access. */
static int cx8802_request_acquire(struct cx8802_driver *drv)
{
	struct cx88_core *core = drv->core;

	/* Fail a request for hardware if the device is busy. */
	if (core->active_type_id != CX88_BOARD_NONE &&
	    core->active_type_id != drv->type_id)
		return -EBUSY;

	core->input = CX88_VMUX_DVB;

	if (drv->advise_acquire)
	{
		mutex_lock(&drv->core->lock);
		core->active_ref++;
		if (core->active_type_id == CX88_BOARD_NONE) {
			core->active_type_id = drv->type_id;
			drv->advise_acquire(drv);
		}
		mutex_unlock(&drv->core->lock);

		mpeg_dbg(1,"%s() Post acquire GPIO=%x\n", __func__, cx_read(MO_GP0_IO));
	}

	return 0;
}

/* Driver asked to release hardware. */
static int cx8802_request_release(struct cx8802_driver *drv)
{
	struct cx88_core *core = drv->core;

	mutex_lock(&drv->core->lock);
	if (drv->advise_release && --core->active_ref == 0)
	{
		drv->advise_release(drv);
		core->active_type_id = CX88_BOARD_NONE;
		mpeg_dbg(1,"%s() Post release GPIO=%x\n", __func__, cx_read(MO_GP0_IO));
	}
	mutex_unlock(&drv->core->lock);

	return 0;
}

static int cx8802_check_driver(struct cx8802_driver *drv)
{
	if (drv == NULL)
		return -ENODEV;

	if ((drv->type_id != CX88_MPEG_DVB) &&
		(drv->type_id != CX88_MPEG_BLACKBIRD))
		return -EINVAL;

	if ((drv->hw_access != CX8802_DRVCTL_SHARED) &&
		(drv->hw_access != CX8802_DRVCTL_EXCLUSIVE))
		return -EINVAL;

	if ((drv->probe == NULL) ||
		(drv->remove == NULL) ||
		(drv->advise_acquire == NULL) ||
		(drv->advise_release == NULL))
		return -EINVAL;

	return 0;
}

int cx8802_register_driver(struct cx8802_driver *drv)
{
	struct cx8802_dev *dev;
	struct cx8802_driver *driver;
	int err, i = 0;

	printk(KERN_INFO
	       "cx88/2: registering cx8802 driver, type: %s access: %s\n",
	       drv->type_id == CX88_MPEG_DVB ? "dvb" : "blackbird",
	       drv->hw_access == CX8802_DRVCTL_SHARED ? "shared" : "exclusive");

	if ((err = cx8802_check_driver(drv)) != 0) {
		printk(KERN_ERR "cx88/2: cx8802_driver is invalid\n");
		return err;
	}

	list_for_each_entry(dev, &cx8802_devlist, devlist) {
		printk(KERN_INFO
		       "%s/2: subsystem: %04x:%04x, board: %s [card=%d]\n",
		       dev->core->name, dev->pci->subsystem_vendor,
		       dev->pci->subsystem_device, dev->core->board.name,
		       dev->core->boardnr);

		/* Bring up a new struct for each driver instance */
		driver = kzalloc(sizeof(*drv),GFP_KERNEL);
		if (driver == NULL)
			return -ENOMEM;

		/* Snapshot of the driver registration data */
		drv->core = dev->core;
		drv->suspend = cx8802_suspend_common;
		drv->resume = cx8802_resume_common;
		drv->request_acquire = cx8802_request_acquire;
		drv->request_release = cx8802_request_release;
		memcpy(driver, drv, sizeof(*driver));

		err = drv->probe(driver);
		if (err == 0) {
			i++;
			mutex_lock(&drv->core->lock);
			list_add_tail(&driver->drvlist, &dev->drvlist);
			mutex_unlock(&drv->core->lock);
		} else {
			printk(KERN_ERR
			       "%s/2: cx8802 probe failed, err = %d\n",
			       dev->core->name, err);
		}

	}

	return i ? 0 : -ENODEV;
}

int cx8802_unregister_driver(struct cx8802_driver *drv)
{
	struct cx8802_dev *dev;
	struct cx8802_driver *d, *dtmp;
	int err = 0;

	printk(KERN_INFO
	       "cx88/2: unregistering cx8802 driver, type: %s access: %s\n",
	       drv->type_id == CX88_MPEG_DVB ? "dvb" : "blackbird",
	       drv->hw_access == CX8802_DRVCTL_SHARED ? "shared" : "exclusive");

	list_for_each_entry(dev, &cx8802_devlist, devlist) {
		printk(KERN_INFO
		       "%s/2: subsystem: %04x:%04x, board: %s [card=%d]\n",
		       dev->core->name, dev->pci->subsystem_vendor,
		       dev->pci->subsystem_device, dev->core->board.name,
		       dev->core->boardnr);

		list_for_each_entry_safe(d, dtmp, &dev->drvlist, drvlist) {
			/* only unregister the correct driver type */
			if (d->type_id != drv->type_id)
				continue;

			err = d->remove(d);
			if (err == 0) {
				mutex_lock(&drv->core->lock);
				list_del(&d->drvlist);
				mutex_unlock(&drv->core->lock);
				kfree(d);
			} else
				printk(KERN_ERR "%s/2: cx8802 driver remove "
				       "failed (%d)\n", dev->core->name, err);
		}

	}

	return err;
}

/* ----------------------------------------------------------- */
static int __devinit cx8802_probe(struct pci_dev *pci_dev,
			       const struct pci_device_id *pci_id)
{
	struct cx8802_dev *dev;
	struct cx88_core  *core;
	int err;
#if defined(CONFIG_VIDEO_CX88_DVB) || defined(CONFIG_VIDEO_CX88_DVB_MODULE)
	struct videobuf_dvb_frontend *demod;
	int i;
#endif

	/* general setup */
	core = cx88_core_get(pci_dev);
	if (NULL == core)
		return -EINVAL;

	printk("%s/2: cx2388x 8802 Driver Manager\n", core->name);

	err = -ENODEV;
	if (!core->board.mpeg)
		goto fail_core;

	err = -ENOMEM;
	dev = kzalloc(sizeof(*dev),GFP_KERNEL);
	if (NULL == dev)
		goto fail_core;
	dev->pci = pci_dev;
	dev->core = core;

	err = cx8802_init_common(dev);
	if (err != 0)
		goto fail_free;

	INIT_LIST_HEAD(&dev->drvlist);
	list_add_tail(&dev->devlist,&cx8802_devlist);

#if defined(CONFIG_VIDEO_CX88_DVB) || defined(CONFIG_VIDEO_CX88_DVB_MODULE)
	mutex_init(&dev->frontends.lock);
	INIT_LIST_HEAD(&dev->frontends.felist);

<<<<<<< HEAD
	if (core->board.num_frontends)
		printk(KERN_INFO "%s() allocating %d frontend(s)\n", __func__, core->board.num_frontends);

	for (i = 1; i <= core->board.num_frontends; i++) {
		demod = videobuf_dvb_alloc_frontend(&dev->frontends, i);
		if(demod == NULL) {
			printk(KERN_ERR "%s() failed to alloc\n", __func__);
			err = -ENOMEM;
			goto fail_free;
=======
	if (core->board.num_frontends) {
		struct videobuf_dvb_frontend *fe;
		int i;

		printk(KERN_INFO "%s() allocating %d frontend(s)\n", __func__,
			core->board.num_frontends);
		for (i = 1; i <= core->board.num_frontends; i++) {
			fe = videobuf_dvb_alloc_frontend(&dev->frontends, i);
			if(fe == NULL) {
				printk(KERN_ERR "%s() failed to alloc\n",
					__func__);
				videobuf_dvb_dealloc_frontends(&dev->frontends);
				err = -ENOMEM;
				goto fail_free;
			}
>>>>>>> c07f62e5
		}
	}
#endif

	/* Maintain a reference so cx88-video can query the 8802 device. */
	core->dvbdev = dev;

	/* now autoload cx88-dvb or cx88-blackbird */
	request_modules(dev);
	return 0;

 fail_free:
	kfree(dev);
 fail_core:
	cx88_core_put(core,pci_dev);
	return err;
}

static void __devexit cx8802_remove(struct pci_dev *pci_dev)
{
	struct cx8802_dev *dev;

	dev = pci_get_drvdata(pci_dev);

	dprintk( 1, "%s\n", __func__);

	if (!list_empty(&dev->drvlist)) {
		struct cx8802_driver *drv, *tmp;
		int err;

		printk(KERN_WARNING "%s/2: Trying to remove cx8802 driver "
		       "while cx8802 sub-drivers still loaded?!\n",
		       dev->core->name);

		list_for_each_entry_safe(drv, tmp, &dev->drvlist, drvlist) {
			err = drv->remove(drv);
			if (err == 0) {
				mutex_lock(&drv->core->lock);
				list_del(&drv->drvlist);
				mutex_unlock(&drv->core->lock);
			} else
				printk(KERN_ERR "%s/2: cx8802 driver remove "
				       "failed (%d)\n", dev->core->name, err);
			kfree(drv);
		}
	}

	/* Destroy any 8802 reference. */
	dev->core->dvbdev = NULL;

	/* common */
	cx8802_fini_common(dev);
	cx88_core_put(dev->core,dev->pci);
	kfree(dev);
}

static struct pci_device_id cx8802_pci_tbl[] = {
	{
		.vendor       = 0x14f1,
		.device       = 0x8802,
		.subvendor    = PCI_ANY_ID,
		.subdevice    = PCI_ANY_ID,
	},{
		/* --- end of list --- */
	}
};
MODULE_DEVICE_TABLE(pci, cx8802_pci_tbl);

static struct pci_driver cx8802_pci_driver = {
	.name     = "cx88-mpeg driver manager",
	.id_table = cx8802_pci_tbl,
	.probe    = cx8802_probe,
	.remove   = __devexit_p(cx8802_remove),
};

static int cx8802_init(void)
{
	printk(KERN_INFO "cx88/2: cx2388x MPEG-TS Driver Manager version %d.%d.%d loaded\n",
	       (CX88_VERSION_CODE >> 16) & 0xff,
	       (CX88_VERSION_CODE >>  8) & 0xff,
	       CX88_VERSION_CODE & 0xff);
#ifdef SNAPSHOT
	printk(KERN_INFO "cx2388x: snapshot date %04d-%02d-%02d\n",
	       SNAPSHOT/10000, (SNAPSHOT/100)%100, SNAPSHOT%100);
#endif
	return pci_register_driver(&cx8802_pci_driver);
}

static void cx8802_fini(void)
{
	pci_unregister_driver(&cx8802_pci_driver);
}

module_init(cx8802_init);
module_exit(cx8802_fini);
EXPORT_SYMBOL(cx8802_buf_prepare);
EXPORT_SYMBOL(cx8802_buf_queue);
EXPORT_SYMBOL(cx8802_cancel_buffers);

EXPORT_SYMBOL(cx8802_register_driver);
EXPORT_SYMBOL(cx8802_unregister_driver);
EXPORT_SYMBOL(cx8802_get_driver);
/* ----------------------------------------------------------- */
/*
 * Local variables:
 * c-basic-offset: 8
 * End:
 * kate: eol "unix"; indent-width 3; remove-trailing-space on; replace-trailing-space-save on; tab-width 8; replace-tabs off; space-indent off; mixed-indent off
 */<|MERGE_RESOLUTION|>--- conflicted
+++ resolved
@@ -769,10 +769,6 @@
 	struct cx8802_dev *dev;
 	struct cx88_core  *core;
 	int err;
-#if defined(CONFIG_VIDEO_CX88_DVB) || defined(CONFIG_VIDEO_CX88_DVB_MODULE)
-	struct videobuf_dvb_frontend *demod;
-	int i;
-#endif
 
 	/* general setup */
 	core = cx88_core_get(pci_dev);
@@ -803,17 +799,6 @@
 	mutex_init(&dev->frontends.lock);
 	INIT_LIST_HEAD(&dev->frontends.felist);
 
-<<<<<<< HEAD
-	if (core->board.num_frontends)
-		printk(KERN_INFO "%s() allocating %d frontend(s)\n", __func__, core->board.num_frontends);
-
-	for (i = 1; i <= core->board.num_frontends; i++) {
-		demod = videobuf_dvb_alloc_frontend(&dev->frontends, i);
-		if(demod == NULL) {
-			printk(KERN_ERR "%s() failed to alloc\n", __func__);
-			err = -ENOMEM;
-			goto fail_free;
-=======
 	if (core->board.num_frontends) {
 		struct videobuf_dvb_frontend *fe;
 		int i;
@@ -829,7 +814,6 @@
 				err = -ENOMEM;
 				goto fail_free;
 			}
->>>>>>> c07f62e5
 		}
 	}
 #endif
